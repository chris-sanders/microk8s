#!/usr/bin/env bash

set -eu

source $SNAP/actions/common/utils.sh

# This is a one-off patch. It will allow us to refresh the beta snap without breaking the user's deployment.
# We make sure the certificates used by the deployment from beta do not change. We copy them to SNAP_DATA
# and make sure the respective services use them.
# Without this patch the user would have to remove and reainstall microk8s.
# This patch can be removed at a later stage.
if [ ! -d ${SNAP_DATA}/certs ] && grep -e "\-\-client-ca-file=\${SNAP}/certs/ca.crt" ${SNAP_DATA}/args/kube-apiserver
then
  echo "Patching certificates location"
  mkdir -p ${SNAP_DATA}/certs
  cp -r ${SNAP}/certs-beta/* ${SNAP_DATA}/certs/
  "$SNAP/bin/sed" -i 's@\${SNAP}/certs/ca.crt@\${SNAP_DATA}/certs/ca.crt@g' ${SNAP_DATA}/args/kube-apiserver
  "$SNAP/bin/sed" -i 's@\${SNAP}/certs/server.key@\${SNAP_DATA}/certs/server.key@g' ${SNAP_DATA}/args/kube-apiserver
  "$SNAP/bin/sed" -i 's@\${SNAP}/certs/server.crt@\${SNAP_DATA}/certs/server.crt@g' ${SNAP_DATA}/args/kube-apiserver
  "$SNAP/bin/sed" -i 's@\${SNAP}/certs/serviceaccount.key@\${SNAP_DATA}/certs/serviceaccount.key@g' ${SNAP_DATA}/args/kube-apiserver
  "$SNAP/bin/sed" -i 's@\${SNAP}/certs/ca.crt@\${SNAP_DATA}/certs/ca.crt@g' ${SNAP_DATA}/args/kube-controller-manager
  "$SNAP/bin/sed" -i 's@\${SNAP}/certs/serviceaccount.key@\${SNAP_DATA}/certs/serviceaccount.key@g' ${SNAP_DATA}/args/kube-controller-manager
  systemctl restart snap.${SNAP_NAME}.daemon-apiserver
  systemctl restart snap.${SNAP_NAME}.daemon-controller-manager
fi

if ! grep "requestheader-client-ca-file" ${SNAP_DATA}/args/kube-apiserver
then
  echo "Patching requestheader-client-ca-file argument"
  # Add a new line at the end
  echo "" >> ${SNAP_DATA}/args/kube-apiserver
  echo "--requestheader-client-ca-file=\${SNAP_DATA}/certs/ca.crt" >> ${SNAP_DATA}/args/kube-apiserver
  systemctl restart snap.${SNAP_NAME}.daemon-apiserver
fi

# Patch for issue: https://github.com/ubuntu/microk8s/issues/121
if grep -e  "requestheader-client-ca-file=/var/snap/microk8s/.../certs/ca.crt"  ${SNAP_DATA}/args/kube-apiserver
then
  "$SNAP/bin/sed" -i 's@requestheader-client-ca-file=/var/snap/microk8s/.../certs/ca.crt@requestheader-client-ca-file=\${SNAP_DATA}/certs/ca.crt@g' ${SNAP_DATA}/args/kube-apiserver
fi

# Create the locks directory
mkdir -p ${SNAP_DATA}/var/lock/

<<<<<<< HEAD

# This will allow us to refresh the snap to the more secure version.
# We need to make sure the client certificate used in microk8s.kubectl is available under $SNAP_DATA
if [ ! -f ${SNAP_DATA}/credentials/client.config ]
then
  echo "Patching client config location"
  mkdir -p ${SNAP_DATA}/credentials/
  cp ${SNAP}/client.config ${SNAP_DATA}/credentials/
fi

# Upgrading to containerd
if [ ! -e ${SNAP_DATA}/args/kubectl ]
then
  echo "Making sure we have kubectl arguments file"
  cp ${SNAP}/default-args/kubectl ${SNAP_DATA}/args/kubectl
fi

=======
# This will allow us to refresh the snap to the more secure version.
# We need to make sure the client certificate used in microk8s.kubectl is available under $SNAP_DATA
if [ ! -f ${SNAP_DATA}/credentials/client.config ]
then
  echo "Patching client config location"
  mkdir -p ${SNAP_DATA}/credentials/
  cp ${SNAP}/client.config ${SNAP_DATA}/credentials/
fi

# Upgrading to containerd
if [ ! -e ${SNAP_DATA}/args/kubectl ]
then
  echo "Making sure we have kubectl arguments file"
  cp ${SNAP}/default-args/kubectl ${SNAP_DATA}/args/kubectl
fi
>>>>>>> 3e7c874b

# Upgrading to containerd
if [ ! -e ${SNAP_DATA}/args/containerd ]
then
  echo "Making sure we have containerd file"
  cp ${SNAP}/default-args/containerd ${SNAP_DATA}/args/containerd
  cp ${SNAP}/default-args/containerd-template.toml ${SNAP_DATA}/args/containerd-template.toml
  cp ${SNAP}/default-args/containerd-env ${SNAP_DATA}/args/containerd-env

  cp -r ${SNAP}/default-args/cni-network ${SNAP_DATA}/args/

  cp ${SNAP}/default-args/ctr ${SNAP_DATA}/args/ctr

  refresh_opt_in_config container-runtime remote kubelet
  refresh_opt_in_config container-runtime-endpoint \${SNAP_COMMON}/run/containerd.sock kubelet

  skip_opt_in_config docker-root kubelet
  skip_opt_in_config docker kubelet
  skip_opt_in_config docker-endpoint kubelet

  systemctl restart snap.${SNAP_NAME}.daemon-containerd
  systemctl restart snap.${SNAP_NAME}.daemon-kubelet

  if [ -e ${SNAP_DATA}/args/dockerd ] && grep -e "default-runtime=nvidia" ${SNAP_DATA}/args/dockerd
  then
    # Deployment used to run docker with nvidia enabled we need to enable nvidia on containerd
    # Allow for kubelet and containerd to restart
    sleep 10
    ${SNAP}/microk8s-enable.wrapper gpu
  fi

<<<<<<< HEAD
fi
=======
fi
>>>>>>> 3e7c874b
<|MERGE_RESOLUTION|>--- conflicted
+++ resolved
@@ -42,8 +42,6 @@
 # Create the locks directory
 mkdir -p ${SNAP_DATA}/var/lock/
 
-<<<<<<< HEAD
-
 # This will allow us to refresh the snap to the more secure version.
 # We need to make sure the client certificate used in microk8s.kubectl is available under $SNAP_DATA
 if [ ! -f ${SNAP_DATA}/credentials/client.config ]
@@ -59,24 +57,6 @@
   echo "Making sure we have kubectl arguments file"
   cp ${SNAP}/default-args/kubectl ${SNAP_DATA}/args/kubectl
 fi
-
-=======
-# This will allow us to refresh the snap to the more secure version.
-# We need to make sure the client certificate used in microk8s.kubectl is available under $SNAP_DATA
-if [ ! -f ${SNAP_DATA}/credentials/client.config ]
-then
-  echo "Patching client config location"
-  mkdir -p ${SNAP_DATA}/credentials/
-  cp ${SNAP}/client.config ${SNAP_DATA}/credentials/
-fi
-
-# Upgrading to containerd
-if [ ! -e ${SNAP_DATA}/args/kubectl ]
-then
-  echo "Making sure we have kubectl arguments file"
-  cp ${SNAP}/default-args/kubectl ${SNAP_DATA}/args/kubectl
-fi
->>>>>>> 3e7c874b
 
 # Upgrading to containerd
 if [ ! -e ${SNAP_DATA}/args/containerd ]
@@ -108,8 +88,4 @@
     ${SNAP}/microk8s-enable.wrapper gpu
   fi
 
-<<<<<<< HEAD
-fi
-=======
-fi
->>>>>>> 3e7c874b
+fi