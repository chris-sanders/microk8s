--- conflicted
+++ resolved
@@ -114,16 +114,13 @@
   daemon-apiserver-kicker:
     command: apiservice-kicker
     daemon: simple
-<<<<<<< HEAD
     plugs:
     - network-bind
     - network-observe
     - network-control
-=======
   daemon-control-plane-kicker:
     command: control-plane-kicker
     daemon: simple
->>>>>>> 56a91115
   daemon-cluster-agent:
     command: run-cluster-agent-with-args
     daemon: simple
@@ -304,9 +301,10 @@
     - network
   juju:
     command: microk8s-juju.wrapper
-<<<<<<< HEAD
-    plugs:
-    - network
+    plugs:
+    - network
+  dbctl:
+    command: microk8s-dbctl.wrapper
 
 passthrough:
   system-usernames:
@@ -426,10 +424,6 @@
       bind-file: $SNAP/var/lib/snapd/lib/gl/libGLESv2_nvidia.so.2
     /lib/x86_64-linux-gnu/libGLESv2_nvidia.so.440.100:
       bind-file: $SNAP/var/lib/snapd/lib/gl/libGLESv2_nvidia.so.440.100
-=======
-  dbctl:
-    command: microk8s-dbctl.wrapper
->>>>>>> 56a91115
 
 parts:
   patches:
